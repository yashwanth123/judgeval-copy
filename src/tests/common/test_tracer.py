--- conflicted
+++ resolved
@@ -54,23 +54,7 @@
         # Clean up the trace context
         current_trace_var.reset(token)
 
-<<<<<<< HEAD
-
-def test_tracer_singleton(mocker):
-    """Test that Tracer maintains singleton pattern"""
-    Tracer._instance = None
-
-    with patch(
-        "judgeval.common.tracer.validate_api_key", return_value=(True, "Valid API key")
-    ):
-        tracer1 = Tracer(api_key=str(uuid4()), organization_id="test_org")
-        tracer2 = Tracer(api_key=str(uuid4()), organization_id="test_org")
-        assert tracer1 is tracer2
-        assert tracer1.api_key == tracer2.api_key
-
-
-=======
->>>>>>> 1c1fde0b
+
 def test_tracer_requires_api_key():
     """Test that Tracer requires an API key"""
     # Clear any existing singleton instance first
