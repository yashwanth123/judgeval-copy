--- conflicted
+++ resolved
@@ -14,11 +14,8 @@
     AnswerRelevancyScorer as APIAnswerRelevancyScorer,
     AnswerCorrectnessScorer as APIAnswerCorrectnessScorer,  
     ComparisonScorer as APIComparisonScorer,
-<<<<<<< HEAD
     InstructionAdherenceScorer as APIInstructionAdherenceScorer,
-=======
     GroundednessScorer as APIGroundednessScorer,
->>>>>>> 08a54d13
 )
 
 from judgeval.scorers.judgeval_scorers.local_implementations import (
