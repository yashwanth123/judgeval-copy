--- conflicted
+++ resolved
@@ -2567,13 +2567,13 @@
     Supports OpenAI, Together, Anthropic, and Google GenAI clients.
     Patches both '.create' and Anthropic's '.stream' methods using a wrapper class.
     """
-<<<<<<< HEAD
-    span_name, original_create, original_responses_create, original_stream = (
-        _get_client_config(client)
-    )
-=======
-    span_name, original_create, original_responses_create, original_stream, original_beta_parse = _get_client_config(client)
->>>>>>> 48acff94
+    (
+        span_name,
+        original_create,
+        original_responses_create,
+        original_stream,
+        original_beta_parse,
+    ) = _get_client_config(client)
 
     def _get_current_trace():
         if trace_across_async_contexts:
@@ -2648,27 +2648,24 @@
             except Exception as e:
                 _capture_exception_for_trace(span, sys.exc_info())
                 raise e
-<<<<<<< HEAD
-
-=======
-    
+
     async def traced_beta_parse_async(*args, **kwargs):
         current_trace = _get_current_trace()
         if not current_trace:
             return await original_beta_parse(*args, **kwargs)
-        
+
         with current_trace.span(span_name, span_type="llm") as span:
             is_streaming = _record_input_and_check_streaming(span, kwargs)
-            
+
             try:
                 response_or_iterator = await original_beta_parse(*args, **kwargs)
-                return _format_and_record_output(span, response_or_iterator, is_streaming, True, False)
+                return _format_and_record_output(
+                    span, response_or_iterator, is_streaming, True, False
+                )
             except Exception as e:
                 _capture_exception_for_trace(span, sys.exc_info())
                 raise e
-                
-    
->>>>>>> 48acff94
+
     # Async responses for OpenAI clients
     async def traced_response_create_async(*args, **kwargs):
         current_trace = _get_current_trace()
@@ -2722,26 +2719,24 @@
             except Exception as e:
                 _capture_exception_for_trace(span, sys.exc_info())
                 raise e
-<<<<<<< HEAD
-
-=======
-            
+
     def traced_beta_parse_sync(*args, **kwargs):
         current_trace = _get_current_trace()
         if not current_trace:
             return original_beta_parse(*args, **kwargs)
-        
+
         with current_trace.span(span_name, span_type="llm") as span:
             is_streaming = _record_input_and_check_streaming(span, kwargs)
-            
+
             try:
                 response_or_iterator = original_beta_parse(*args, **kwargs)
-                return _format_and_record_output(span, response_or_iterator, is_streaming, False, False)
+                return _format_and_record_output(
+                    span, response_or_iterator, is_streaming, False, False
+                )
             except Exception as e:
                 _capture_exception_for_trace(span, sys.exc_info())
                 raise e
-    
->>>>>>> 48acff94
+
     def traced_response_create_sync(*args, **kwargs):
         current_trace = _get_current_trace()
         if not current_trace:
@@ -2782,18 +2777,13 @@
         client.chat.completions.create = traced_create_async
         if hasattr(client, "responses") and hasattr(client.responses, "create"):
             client.responses.create = traced_response_create_async
-<<<<<<< HEAD
         if (
             hasattr(client, "beta")
             and hasattr(client.beta, "chat")
             and hasattr(client.beta.chat, "completions")
             and hasattr(client.beta.chat.completions, "parse")
         ):
-            client.beta.chat.completions.parse = traced_create_async
-=======
-        if hasattr(client, "beta") and hasattr(client.beta, "chat") and hasattr(client.beta.chat, "completions") and hasattr(client.beta.chat.completions, "parse"):
             client.beta.chat.completions.parse = traced_beta_parse_async
->>>>>>> 48acff94
     elif isinstance(client, AsyncAnthropic):
         client.messages.create = traced_create_async
         if original_stream:
@@ -2804,18 +2794,13 @@
         client.chat.completions.create = traced_create_sync
         if hasattr(client, "responses") and hasattr(client.responses, "create"):
             client.responses.create = traced_response_create_sync
-<<<<<<< HEAD
         if (
             hasattr(client, "beta")
             and hasattr(client.beta, "chat")
             and hasattr(client.beta.chat, "completions")
             and hasattr(client.beta.chat.completions, "parse")
         ):
-            client.beta.chat.completions.parse = traced_create_sync
-=======
-        if hasattr(client, "beta") and hasattr(client.beta, "chat") and hasattr(client.beta.chat, "completions") and hasattr(client.beta.chat.completions, "parse"):
             client.beta.chat.completions.parse = traced_beta_parse_sync
->>>>>>> 48acff94
     elif isinstance(client, Anthropic):
         client.messages.create = traced_create_sync
         if original_stream:
@@ -2831,55 +2816,41 @@
 
 def _get_client_config(
     client: ApiClient,
-) -> tuple[str, Callable, Optional[Callable], Optional[Callable]]:
+) -> tuple[str, Callable, Optional[Callable], Optional[Callable], Optional[Callable]]:
     """Returns configuration tuple for the given API client.
 
     Args:
         client: An instance of OpenAI, Together, or Anthropic client
 
     Returns:
-<<<<<<< HEAD
-        tuple: (span_name, create_method, responses_method, stream_method)
-=======
         tuple: (span_name, create_method, responses_method, stream_method, beta_parse_method)
->>>>>>> 48acff94
             - span_name: String identifier for tracing
             - create_method: Reference to the client's creation method
             - responses_method: Reference to the client's responses method (if applicable)
             - stream_method: Reference to the client's stream method (if applicable)
-<<<<<<< HEAD
-
-=======
             - beta_parse_method: Reference to the client's beta parse method (if applicable)
-            
->>>>>>> 48acff94
+
     Raises:
         ValueError: If client type is not supported
     """
     if isinstance(client, (OpenAI, AsyncOpenAI)):
-<<<<<<< HEAD
         return (
             "OPENAI_API_CALL",
             client.chat.completions.create,
             client.responses.create,
             None,
+            client.beta.chat.completions.parse,
         )
-=======
-        return "OPENAI_API_CALL", client.chat.completions.create, client.responses.create, None, client.beta.chat.completions.parse
->>>>>>> 48acff94
     elif isinstance(client, (Together, AsyncTogether)):
         return "TOGETHER_API_CALL", client.chat.completions.create, None, None, None
     elif isinstance(client, (Anthropic, AsyncAnthropic)):
-<<<<<<< HEAD
         return (
             "ANTHROPIC_API_CALL",
             client.messages.create,
             None,
             client.messages.stream,
+            None,
         )
-=======
-        return "ANTHROPIC_API_CALL", client.messages.create, None, client.messages.stream, None
->>>>>>> 48acff94
     elif isinstance(client, (genai.Client, genai.client.AsyncClient)):
         return "GOOGLE_API_CALL", client.models.generate_content, None, None, None
     raise ValueError(f"Unsupported client type: {type(client)}")
@@ -2970,7 +2941,10 @@
         model_name = response.model
         prompt_tokens = response.usage.prompt_tokens
         completion_tokens = response.usage.completion_tokens
-        if hasattr(response.choices[0].message, "parsed") and response.choices[0].message.parsed:
+        if (
+            hasattr(response.choices[0].message, "parsed")
+            and response.choices[0].message.parsed
+        ):
             message_content = response.choices[0].message.parsed
         else:
             message_content = response.choices[0].message.content
