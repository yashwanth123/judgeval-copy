--- conflicted
+++ resolved
@@ -1565,7 +1565,7 @@
         if "self" in frame.f_locals:
             instance = frame.f_locals["self"]
             class_name = instance.__class__.__name__
-            class_identifiers = getattr(Tracer._instance, "class_identifiers", {})
+            class_identifiers = getattr(self._tracer, "class_identifiers", {})
             instance_name = get_instance_prefixed_name(
                 instance, class_name, class_identifiers
             )
@@ -1735,7 +1735,6 @@
 
 
 class Tracer:
-
     # Tracer.current_trace class variable is currently used in wrap()
     # TODO: Keep track of cross-context state for current trace and current span ID solely through class variables instead of instance variables?
     # Should be fine to do so as long as we keep Tracer as a singleton
@@ -1769,89 +1768,20 @@
         enable_background_spans: bool = True,  # Enable background span service by default
         span_batch_size: int = 50,  # Number of spans to batch before sending
         span_flush_interval: float = 1.0,  # Time in seconds between automatic flushes
-<<<<<<< HEAD
         span_num_workers: int = 10,  # Number of worker threads for span processing
     ):
-        if not hasattr(self, "initialized"):
-            if not api_key:
-                raise ValueError("Tracer must be configured with a Judgment API key")
-
-            result, response = validate_api_key(api_key)
-            if not result:
-                raise JudgmentAPIError(
-                    f"Issue with passed in Judgment API key: {response}"
-                )
-
-            if not organization_id:
-                raise ValueError("Tracer must be configured with an Organization ID")
-            if use_s3 and not s3_bucket_name:
-                raise ValueError("S3 bucket name must be provided when use_s3 is True")
-
-            self.api_key: str = api_key
-            self.project_name: str = project_name or str(uuid.uuid4())
-            self.organization_id: str = organization_id
-            self.rules: List[Rule] = rules or []  # Store rules at tracer level
-            self.traces: List[Trace] = []
-            self.initialized: bool = True
-            self.enable_monitoring: bool = enable_monitoring
-            self.enable_evaluations: bool = enable_evaluations
-            self.class_identifiers: Dict[
-                str, str
-            ] = {}  # Dictionary to store class identifiers
-            self.span_id_to_previous_span_id: Dict[str, str | None] = {}
-            self.trace_id_to_previous_trace: Dict[str, TraceClient | None] = {}
-            self.current_span_id: Optional[str] = None
-            self.current_trace: Optional[TraceClient] = None
-            self.trace_across_async_contexts: bool = trace_across_async_contexts
-            Tracer.trace_across_async_contexts = trace_across_async_contexts
-
-            # Initialize S3 storage if enabled
-            self.use_s3 = use_s3
-            if use_s3:
-                from judgeval.common.s3_storage import S3Storage
-
-                self.s3_storage = S3Storage(
-                    bucket_name=s3_bucket_name,
-                    aws_access_key_id=s3_aws_access_key_id,
-                    aws_secret_access_key=s3_aws_secret_access_key,
-                    region_name=s3_region_name,
-                )
-            self.offline_mode: bool = offline_mode
-            self.deep_tracing: bool = deep_tracing  # NEW: Store deep tracing setting
-
-            # Initialize background span service
-            self.enable_background_spans: bool = enable_background_spans
-            self.background_span_service: Optional[BackgroundSpanService] = None
-            if enable_background_spans and not offline_mode:
-                self.background_span_service = BackgroundSpanService(
-                    judgment_api_key=api_key,
-                    organization_id=organization_id,
-                    batch_size=span_batch_size,
-                    flush_interval=span_flush_interval,
-                    num_workers=span_num_workers,
-                )
-
-        elif hasattr(self, "project_name") and self.project_name != project_name:
-            warnings.warn(
-                f"Attempting to initialize Tracer with project_name='{project_name}' but it was already initialized with "
-                f"project_name='{self.project_name}'. Due to the singleton pattern, the original project_name will be used. "
-                "To use a different project name, ensure the first Tracer initialization uses the desired project name.",
-                RuntimeWarning,
-=======
-        span_num_workers: int = 10  # Number of worker threads for span processing
-        ):
         if not api_key:
             raise ValueError("Tracer must be configured with a Judgment API key")
-        
+
         result, response = validate_api_key(api_key)
         if not result:
             raise JudgmentAPIError(f"Issue with passed in Judgment API key: {response}")
-        
+
         if not organization_id:
             raise ValueError("Tracer must be configured with an Organization ID")
         if use_s3 and not s3_bucket_name:
             raise ValueError("S3 bucket name must be provided when use_s3 is True")
-        
+
         self.api_key: str = api_key
         self.project_name: str = project_name or str(uuid.uuid4())
         self.organization_id: str = organization_id
@@ -1859,9 +1789,11 @@
         self.traces: List[Trace] = []
         self.enable_monitoring: bool = enable_monitoring
         self.enable_evaluations: bool = enable_evaluations
-        self.class_identifiers: Dict[str, str] = {}  # Dictionary to store class identifiers
-        self.span_id_to_previous_span_id: Dict[str, str] = {}
-        self.trace_id_to_previous_trace: Dict[str, TraceClient] = {}
+        self.class_identifiers: Dict[
+            str, str
+        ] = {}  # Dictionary to store class identifiers
+        self.span_id_to_previous_span_id: Dict[str, str | None] = {}
+        self.trace_id_to_previous_trace: Dict[str, TraceClient | None] = {}
         self.current_span_id: Optional[str] = None
         self.current_trace: Optional[TraceClient] = None
         self.trace_across_async_contexts: bool = trace_across_async_contexts
@@ -1871,15 +1803,16 @@
         self.use_s3 = use_s3
         if use_s3:
             from judgeval.common.s3_storage import S3Storage
+
             self.s3_storage = S3Storage(
                 bucket_name=s3_bucket_name,
                 aws_access_key_id=s3_aws_access_key_id,
                 aws_secret_access_key=s3_aws_secret_access_key,
-                region_name=s3_region_name
+                region_name=s3_region_name,
             )
         self.offline_mode: bool = offline_mode
         self.deep_tracing: bool = deep_tracing  # NEW: Store deep tracing setting
-        
+
         # Initialize background span service
         self.enable_background_spans: bool = enable_background_spans
         self.background_span_service: Optional[BackgroundSpanService] = None
@@ -1889,8 +1822,7 @@
                 organization_id=organization_id,
                 batch_size=span_batch_size,
                 flush_interval=span_flush_interval,
-                num_workers=span_num_workers
->>>>>>> 1c1fde0b
+                num_workers=span_num_workers,
             )
 
     def set_current_span(self, span_id: str) -> Optional[contextvars.Token[str | None]]:
@@ -2608,6 +2540,15 @@
             self.background_span_service = None
 
 
+def _get_current_trace(
+    trace_across_async_contexts: bool = Tracer.trace_across_async_contexts,
+):
+    if trace_across_async_contexts:
+        return Tracer.current_trace
+    else:
+        return current_trace_var.get()
+
+
 def wrap(
     client: Any, trace_across_async_contexts: bool = Tracer.trace_across_async_contexts
 ) -> Any:
@@ -2624,12 +2565,6 @@
         original_beta_parse,
     ) = _get_client_config(client)
 
-    def _get_current_trace():
-        if trace_across_async_contexts:
-            return Tracer.current_trace
-        else:
-            return current_trace_var.get()
-
     def _record_input_and_check_streaming(span, kwargs, is_responses=False):
         """Record input and check for streaming"""
         is_streaming = kwargs.get("stream", False)
@@ -2658,7 +2593,9 @@
         if is_streaming:
             output_entry = span.record_output("<pending stream>")
             wrapper_func = _async_stream_wrapper if is_async else _sync_stream_wrapper
-            return wrapper_func(response, client, output_entry)
+            return wrapper_func(
+                response, client, output_entry, trace_across_async_contexts
+            )
         else:
             format_func = (
                 _format_response_output_data if is_responses else _format_output_data
@@ -2668,7 +2605,7 @@
             span.record_usage(usage)
 
             # Queue the completed LLM span now that it has all data (input, output, usage)
-            current_trace = _get_current_trace()
+            current_trace = _get_current_trace(trace_across_async_contexts)
             if current_trace and current_trace.background_span_service:
                 # Get the current span from the trace client
                 current_span_id = current_trace.get_current_span()
@@ -2682,7 +2619,7 @@
 
     # --- Traced Async Functions ---
     async def traced_create_async(*args, **kwargs):
-        current_trace = _get_current_trace()
+        current_trace = _get_current_trace(trace_across_async_contexts)
         if not current_trace:
             return await original_create(*args, **kwargs)
 
@@ -2699,7 +2636,7 @@
                 raise e
 
     async def traced_beta_parse_async(*args, **kwargs):
-        current_trace = _get_current_trace()
+        current_trace = _get_current_trace(trace_across_async_contexts)
         if not current_trace:
             return await original_beta_parse(*args, **kwargs)
 
@@ -2717,7 +2654,7 @@
 
     # Async responses for OpenAI clients
     async def traced_response_create_async(*args, **kwargs):
-        current_trace = _get_current_trace()
+        current_trace = _get_current_trace(trace_across_async_contexts)
         if not current_trace:
             return await original_responses_create(*args, **kwargs)
 
@@ -2737,7 +2674,7 @@
 
     # Function replacing .stream() for async clients
     def traced_stream_async(*args, **kwargs):
-        current_trace = _get_current_trace()
+        current_trace = _get_current_trace(trace_across_async_contexts)
         if not current_trace or not original_stream:
             return original_stream(*args, **kwargs)
 
@@ -2749,11 +2686,12 @@
             trace_client=current_trace,
             stream_wrapper_func=_async_stream_wrapper,
             input_kwargs=kwargs,
+            trace_across_async_contexts=trace_across_async_contexts,
         )
 
     # --- Traced Sync Functions ---
     def traced_create_sync(*args, **kwargs):
-        current_trace = _get_current_trace()
+        current_trace = _get_current_trace(trace_across_async_contexts)
         if not current_trace:
             return original_create(*args, **kwargs)
 
@@ -2770,7 +2708,7 @@
                 raise e
 
     def traced_beta_parse_sync(*args, **kwargs):
-        current_trace = _get_current_trace()
+        current_trace = _get_current_trace(trace_across_async_contexts)
         if not current_trace:
             return original_beta_parse(*args, **kwargs)
 
@@ -2787,7 +2725,7 @@
                 raise e
 
     def traced_response_create_sync(*args, **kwargs):
-        current_trace = _get_current_trace()
+        current_trace = _get_current_trace(trace_across_async_contexts)
         if not current_trace:
             return original_responses_create(*args, **kwargs)
 
@@ -2807,7 +2745,7 @@
 
     # Function replacing sync .stream()
     def traced_stream_sync(*args, **kwargs):
-        current_trace = _get_current_trace()
+        current_trace = _get_current_trace(trace_across_async_contexts)
         if not current_trace or not original_stream:
             return original_stream(*args, **kwargs)
 
@@ -2819,6 +2757,7 @@
             trace_client=current_trace,
             stream_wrapper_func=_sync_stream_wrapper,
             input_kwargs=kwargs,
+            trace_across_async_contexts=trace_across_async_contexts,
         )
 
     # --- Assign Traced Methods to Client Instance ---
@@ -3207,7 +3146,10 @@
 
 # --- Sync Stream Wrapper ---
 def _sync_stream_wrapper(
-    original_stream: Iterator, client: ApiClient, span: TraceSpan
+    original_stream: Iterator,
+    client: ApiClient,
+    span: TraceSpan,
+    trace_across_async_contexts: bool = Tracer.trace_across_async_contexts,
 ) -> Generator[Any, None, None]:
     """Wraps a synchronous stream iterator to capture content and update the trace."""
     content_parts = []  # Use a list instead of string concatenation
@@ -3232,13 +3174,10 @@
         span.usage = final_usage
 
         # Queue the completed LLM span now that streaming is done and all data is available
-        # Note: We need to get the TraceClient that owns this span to access the background service
-        # We can find this through the tracer singleton since spans are associated with traces
-        from judgeval.common.tracer import Tracer
-
-        tracer_instance = Tracer._instance
-        if tracer_instance and tracer_instance.background_span_service:
-            tracer_instance.background_span_service.queue_span(
+
+        current_trace = _get_current_trace(trace_across_async_contexts)
+        if current_trace and current_trace.background_span_service:
+            current_trace.background_span_service.queue_span(
                 span, span_state="completed"
             )
 
@@ -3248,7 +3187,10 @@
 
 # --- Async Stream Wrapper ---
 async def _async_stream_wrapper(
-    original_stream: AsyncIterator, client: ApiClient, span: TraceSpan
+    original_stream: AsyncIterator,
+    client: ApiClient,
+    span: TraceSpan,
+    trace_across_async_contexts: bool = Tracer.trace_across_async_contexts,
 ) -> AsyncGenerator[Any, None]:
     # [Existing logic - unchanged]
     content_parts = []  # Use a list instead of string concatenation
@@ -3341,11 +3283,9 @@
             span.duration = time.time() - start_ts
 
             # Queue the completed LLM span now that async streaming is done and all data is available
-            from judgeval.common.tracer import Tracer
-
-            tracer_instance = Tracer._instance
-            if tracer_instance and tracer_instance.background_span_service:
-                tracer_instance.background_span_service.queue_span(
+            current_trace = _get_current_trace(trace_across_async_contexts)
+            if current_trace and current_trace.background_span_service:
+                current_trace.background_span_service.queue_span(
                     span, span_state="completed"
                 )
         # else: # Handle error case if necessary, but remove debug print
@@ -3368,6 +3308,7 @@
         trace_client,
         stream_wrapper_func,
         input_kwargs,
+        trace_across_async_contexts: bool = Tracer.trace_across_async_contexts,
     ):
         self._original_manager = original_manager
         self._client = client
@@ -3376,6 +3317,7 @@
         self._stream_wrapper_func = stream_wrapper_func
         self._input_kwargs = input_kwargs
         self._parent_span_id_at_entry = None
+        self._trace_across_async_contexts = trace_across_async_contexts
 
     def _create_span(self):
         start_time = time.time()
@@ -3425,7 +3367,9 @@
         # Call the original __aenter__ and expect it to be an async generator
         raw_iterator = await self._original_manager.__aenter__()
         span.output = "<pending stream>"
-        return self._stream_wrapper_func(raw_iterator, self._client, span)
+        return self._stream_wrapper_func(
+            raw_iterator, self._client, span, self._trace_across_async_contexts
+        )
 
     async def __aexit__(self, exc_type, exc_val, exc_tb):
         if hasattr(self, "_span_context_token"):
@@ -3450,7 +3394,9 @@
 
         raw_iterator = self._original_manager.__enter__()
         span.output = "<pending stream>"
-        return self._stream_wrapper_func(raw_iterator, self._client, span)
+        return self._stream_wrapper_func(
+            raw_iterator, self._client, span, self._trace_across_async_contexts
+        )
 
     def __exit__(self, exc_type, exc_val, exc_tb):
         if hasattr(self, "_span_context_token"):
