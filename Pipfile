[[source]]
url = "https://pypi.org/simple"
verify_ssl = true
name = "pypi"

[packages]
litellm = "*"
python-dotenv = "==1.0.1"
fastapi = "*"
uvicorn = "*"
supabase = "*"
requests = "*"
pandas = "*"
openai = "*"
together = "*"
anthropic = "*"
asyncio = "*"
nest-asyncio = "*"
pika = "*"
openpyxl = "*"
<<<<<<< HEAD
langchain-community = "*"
=======
langchain = "*"
langchain-huggingface = "*"
langchain-openai = "*"
langchain-anthropic = "*"
langchain-core = "*"
>>>>>>> 73e7ec98

[dev-packages]
pytest = "*"
pytest-asyncio = "*"
pytest-mock = "*"
tavily-python = "*"

[requires]
python_version = "3.11"<|MERGE_RESOLUTION|>--- conflicted
+++ resolved
@@ -18,15 +18,12 @@
 nest-asyncio = "*"
 pika = "*"
 openpyxl = "*"
-<<<<<<< HEAD
-langchain-community = "*"
-=======
 langchain = "*"
 langchain-huggingface = "*"
 langchain-openai = "*"
 langchain-anthropic = "*"
 langchain-core = "*"
->>>>>>> 73e7ec98
+langchain-community = "*"
 
 [dev-packages]
 pytest = "*"
