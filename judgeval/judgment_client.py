--- conflicted
+++ resolved
@@ -73,17 +73,6 @@
         """
         Executes an evaluation of a `EvalDataset` using one or more `Scorer`s
         """
-<<<<<<< HEAD
-        evaluation_run = EvaluationRun(
-            examples=dataset.examples,
-            scorers=scorers,
-            model=model,
-            aggregator=aggregator,
-            metadata=metadata,
-            judgment_api_key=self.judgment_api_key,
-        )
-        return run_eval(evaluation_run)
-=======
         try:
             evaluation_run = EvaluationRun(
                 name=eval_run_name,
@@ -97,7 +86,6 @@
             return run_eval(evaluation_run, name=eval_run_name, log_results=log_results)
         except ValueError as e:
             raise ValueError(f"Please check your EvaluationRun object, one or more fields are invalid: \n{str(e)}")
->>>>>>> 87cbee2e
 
     def create_dataset(self) -> EvalDataset:
         return EvalDataset(judgment_api_key=self.judgment_api_key)
