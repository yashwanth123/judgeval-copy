"""
Implements the JudgmentClient to interact with the Judgment API.
"""
import os
from typing import Optional, List, Dict, Any, Union
import requests

from judgeval.constants import ROOT_API
from judgeval.data.datasets import EvalDataset
from judgeval.data import ScoringResult, Example
<<<<<<< HEAD
from judgeval.scorers import APIJudgmentScorer, JudgevalScorer, ClassifierScorer, ScorerWrapper
=======
from judgeval.judges import judgevalJudge
from judgeval.scorers import JudgmentScorer, CustomScorer, ClassifierScorer
>>>>>>> 7d79222b
from judgeval.evaluation_run import EvaluationRun
from judgeval.run_evaluation import run_eval
from judgeval.judges import JudgevalJudge
from judgeval.constants import JUDGMENT_EVAL_FETCH_API_URL
from judgeval.common.exceptions import JudgmentAPIError
from pydantic import BaseModel

class EvalRunRequestBody(BaseModel):
    eval_name: str
    project_name: str
    judgment_api_key: str


class JudgmentClient:
    def __init__(self, judgment_api_key: str = os.getenv("JUDGMENT_API_KEY")):
        self.judgment_api_key = judgment_api_key
        
        # Verify API key is valid
        result, response = self._validate_api_key()
        if not result:
            # May be bad to output their invalid API key...
            raise JudgmentAPIError(f"Issue with passed in Judgment API key: {response}")
        else:
            # TODO: Add logging
            print(f"Successfully initialized JudgmentClient, welcome back {response.get('detail', {}).get('user_name', 'user')}!")
            
    def run_evaluation(
        self, 
        examples: List[Example],
<<<<<<< HEAD
        scorers: List[Union[ScorerWrapper, JudgevalScorer]],
        model: Union[str, List[str], JudgevalJudge],
=======
        scorers: List[Union[JudgmentScorer, CustomScorer]],
        model: Union[str, List[str], judgevalJudge],
>>>>>>> 7d79222b
        aggregator: Optional[str] = None,
        metadata: Optional[Dict[str, Any]] = None,
        log_results: bool = False,
        project_name: str = "",
        eval_run_name: str = "",
        override: bool = False,
        use_judgment: bool = True
    ) -> List[ScoringResult]:
        """
        Executes an evaluation of `Example`s using one or more `Scorer`s
        """
        try:
            # Load appropriate implementations for all scorers
            loaded_scorers: List[Union[JudgevalScorer, APIJudgmentScorer]] = [
                scorer.load_implementation(use_judgment=use_judgment) if isinstance(scorer, ScorerWrapper) else scorer
                for scorer in scorers
            ]

            eval = EvaluationRun(
                log_results=log_results,
                project_name=project_name,
                eval_name=eval_run_name,
                examples=examples,
                scorers=loaded_scorers,
                model=model,
                aggregator=aggregator,
                metadata=metadata,
                judgment_api_key=self.judgment_api_key
            )
            return run_eval(eval, override)
        except ValueError as e:
            raise ValueError(f"Please check your EvaluationRun object, one or more fields are invalid: \n{str(e)}")
    
    def evaluate_dataset(
        self, 
        dataset: EvalDataset,
        scorers: List[Union[ScorerWrapper, JudgevalScorer]],
        model: Union[str, List[str], JudgevalJudge],
        aggregator: Optional[str] = None,
        metadata: Optional[Dict[str, Any]] = None,
        project_name: str = "",
        eval_run_name: str = "",
        log_results: bool = False,
        use_judgment: bool = True
    ) -> List[ScoringResult]:
        """
        Executes an evaluation of a `EvalDataset` using one or more `Scorer`s
        """
        try:
            # Load appropriate implementations for all scorers
            loaded_scorers: List[Union[JudgevalScorer, APIJudgmentScorer]] = [
                scorer.load_implementation(use_judgment=use_judgment) if isinstance(scorer, ScorerWrapper) else scorer
                for scorer in scorers
            ]

            evaluation_run = EvaluationRun(
                log_results=log_results,
                project_name=project_name,
                eval_name=eval_run_name,
                examples=dataset.examples,
                scorers=loaded_scorers,
                model=model,
                aggregator=aggregator,
                metadata=metadata,
                judgment_api_key=self.judgment_api_key
            )
            return run_eval(evaluation_run)
        except ValueError as e:
            raise ValueError(f"Please check your EvaluationRun object, one or more fields are invalid: \n{str(e)}")

    def create_dataset(self) -> EvalDataset:
        return EvalDataset(judgment_api_key=self.judgment_api_key)

    def push_dataset(self, alias: str, dataset: EvalDataset, overwrite: Optional[bool] = False) -> bool:
        """
        Uploads an `EvalDataset` to the Judgment platform for storage.

        Args:
            alias (str): The name to use for the dataset
            dataset (EvalDataset): The dataset to upload to Judgment
            overwrite (Optional[bool]): Whether to overwrite the dataset if it already exists

        Returns:
            bool: Whether the dataset was successfully uploaded
        """
        # Set judgment_api_key just in case it was not set
        dataset.judgment_api_key = self.judgment_api_key
        return dataset.push(alias, overwrite)
    
    def pull_dataset(self, alias: str) -> EvalDataset:
        """
        Retrieves a saved `EvalDataset` from the Judgment platform.

        Args:
            alias (str): The name of the dataset to retrieve

        Returns:
            EvalDataset: The retrieved dataset
        """
        dataset = EvalDataset(judgment_api_key=self.judgment_api_key)
        dataset.pull(alias)
        return dataset
    
    # Maybe add option where you can pass in the EvaluationRun object and it will pull the eval results from the backend
    def pull_eval(self, project_name: str, eval_run_name: str) -> List[Dict[str, Union[str, List[ScoringResult]]]]:
        """Pull evaluation results from the server.

        Args:
            project_name (str): Name of the project
            eval_run_name (str): Name of the evaluation run

        Returns:
            Dict[str, Union[str, List[ScoringResult]]]: Dictionary containing:
                - id (str): The evaluation run ID
                - results (List[ScoringResult]): List of scoring results
        """
        eval_run_request_body = EvalRunRequestBody(project_name=project_name, 
                                                   eval_name=eval_run_name, 
                                                   judgment_api_key=self.judgment_api_key)
        eval_run = requests.post(JUDGMENT_EVAL_FETCH_API_URL,
                                 json=eval_run_request_body.model_dump())
        if eval_run.status_code != requests.codes.ok:
            raise ValueError(f"Error fetching eval results: {eval_run.json()}")

        eval_run_result = [{}]
        for result in eval_run.json():
            result_id = result.get("id", "")
            result_data = result.get("result", dict())
            filtered_result = {k: v for k, v in result_data.items() if k in ScoringResult.__annotations__}
            eval_run_result[0]["id"] = result_id
            eval_run_result[0]["results"] = [ScoringResult(**filtered_result)]
        return eval_run_result
        
    def _validate_api_key(self):
        """
        Validates that the user api key is valid
        """
        response = requests.post(
            f"{ROOT_API}/validate_api_key/",
            json={"api_key": self.judgment_api_key}
        )
        if response.status_code == 200:
            return True, response.json()
        else:
            return False, response.json().get("detail", "Error validating API key")

    def fetch_classifier_scorer(self, slug: str) -> ClassifierScorer:
        """
        Fetches a classifier scorer configuration from the Judgment API.

        Args:
            slug (str): Slug identifier of the custom scorer to fetch

        Returns:
            ClassifierScorer: The configured classifier scorer object

        Raises:
            JudgmentAPIError: If the scorer cannot be fetched or doesn't exist
        """
        request_body = {
            "slug": slug,
            "judgment_api_key": self.judgment_api_key
        }
        
        response = requests.post(
            f"{ROOT_API}/fetch_scorer/",
            json=request_body
        )
        
        if response.status_code == 500:
            raise JudgmentAPIError(f"The server is temporarily unavailable. Please try your request again in a few moments. Error details: {response.json().get('detail', '')}")
        elif response.status_code != 200:
            raise JudgmentAPIError(f"Failed to fetch classifier scorer '{slug}': {response.json().get('detail', '')}")
            
        scorer_config = response.json()
        
        try:
            return ClassifierScorer(**scorer_config)
        except Exception as e:
            raise JudgmentAPIError(f"Failed to create classifier scorer '{slug}' with config {scorer_config}: {str(e)}")

    def push_classifier_scorer(self, scorer: ClassifierScorer, slug: str = None) -> str:
        """
        Pushes a classifier scorer configuration to the Judgment API.

        Args:
            slug (str): Slug identifier for the scorer. If it exists, the scorer will be updated.
            scorer (ClassifierScorer): The classifier scorer to save

        Returns:
            str: The slug identifier of the saved scorer

        Raises:
            JudgmentAPIError: If there's an error saving the scorer
        """
        request_body = {
            "name": scorer.name,
            "conversation": [m.model_dump() for m in scorer.conversation],
            "options": scorer.options,
            "judgment_api_key": self.judgment_api_key,
            "slug": slug
        }
        
        response = requests.post(
            f"{ROOT_API}/save_scorer/",
            json=request_body
        )
        
        if response.status_code == 500:
            raise JudgmentAPIError(f"The server is temporarily unavailable. Please try your request again in a few moments. Error details: {response.json().get('detail', '')}")
        elif response.status_code != 200:
            raise JudgmentAPIError(f"Failed to save classifier scorer: {response.json().get('detail', '')}")
            
        return response.json()["slug"]<|MERGE_RESOLUTION|>--- conflicted
+++ resolved
@@ -8,12 +8,7 @@
 from judgeval.constants import ROOT_API
 from judgeval.data.datasets import EvalDataset
 from judgeval.data import ScoringResult, Example
-<<<<<<< HEAD
 from judgeval.scorers import APIJudgmentScorer, JudgevalScorer, ClassifierScorer, ScorerWrapper
-=======
-from judgeval.judges import judgevalJudge
-from judgeval.scorers import JudgmentScorer, CustomScorer, ClassifierScorer
->>>>>>> 7d79222b
 from judgeval.evaluation_run import EvaluationRun
 from judgeval.run_evaluation import run_eval
 from judgeval.judges import JudgevalJudge
@@ -43,13 +38,8 @@
     def run_evaluation(
         self, 
         examples: List[Example],
-<<<<<<< HEAD
         scorers: List[Union[ScorerWrapper, JudgevalScorer]],
         model: Union[str, List[str], JudgevalJudge],
-=======
-        scorers: List[Union[JudgmentScorer, CustomScorer]],
-        model: Union[str, List[str], judgevalJudge],
->>>>>>> 7d79222b
         aggregator: Optional[str] = None,
         metadata: Optional[Dict[str, Any]] = None,
         log_results: bool = False,
