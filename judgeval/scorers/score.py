--- conflicted
+++ resolved
@@ -258,12 +258,8 @@
 
     Args:
         examples (List[Example]): A list of `Example` objects to be evaluated.
-<<<<<<< HEAD
-        scorers (List[CustomScorer]): A list of `CustomScorer` objects to evaluate the examples.\
-=======
-        scorers (List[CustomScorer]): A list of `CustomScorer` objects to evaluate the examples.
->>>>>>> 7d79222b
-        model (Union[str, List[str], judgevalJudge]): The model to use for evaluation.
+        scorers (List[JudgevalScorer]): A list of `JudgevalScorer` objects to evaluate the examples.
+        model (Union[str, List[str], JudgevalJudge]): The model to use for evaluation.
         ignore_errors (bool): Whether to ignore errors during evaluation.
         skip_on_missing_params (bool): Whether to skip evaluation if parameters are missing.
         show_indicator (bool): Whether to show a progress indicator.
@@ -317,10 +313,6 @@
                             debug(f"Scorer threshold: {scorer.threshold}")
                         if hasattr(scorer, 'model'):
                             debug(f"Scorer model: {type(scorer.model).__name__}")
-<<<<<<< HEAD
-
-=======
->>>>>>> 7d79222b
                 if isinstance(ex, Example):
                     if len(scorers) == 0:
                         pbar.update(1)
@@ -351,11 +343,7 @@
                 if len(scorers) == 0:
                     continue
 
-<<<<<<< HEAD
                 cloned_scorers: List[JudgevalScorer] = clone_scorers(
-=======
-                cloned_scorers: List[CustomScorer] = clone_scorers(
->>>>>>> 7d79222b
                     scorers
                 )
                 task = execute_with_semaphore(
