--- conflicted
+++ resolved
@@ -340,19 +340,11 @@
             await asyncio.gather(*tasks)
     else:
         for i, ex in enumerate(examples):
-<<<<<<< HEAD
-=======
-
->>>>>>> ffdf7eb9
             if isinstance(ex, Example):
                 if len(scorers) == 0:
                     continue
 
-<<<<<<< HEAD
                 cloned_scorers: List[JudgevalScorer] = clone_scorers(
-=======
-                cloned_scorers: List[CustomScorer] = clone_scorers(
->>>>>>> ffdf7eb9
                     scorers
                 )
                 task = execute_with_semaphore(
