"""
Constant variables used throughout source code
"""

from enum import Enum
import litellm

class APIScorer(str, Enum):  
    """
    Collection of proprietary scorers implemented by Judgment.

    These are ready-made evaluation scorers that can be used to evaluate
    Examples via the Judgment API.
    """
    FAITHFULNESS = "faithfulness"
    ANSWER_RELEVANCY = "answer_relevancy"
    HALLUCINATION = "hallucination"
    SUMMARIZATION = "summarization"
    CONTEXTUAL_RECALL = "contextual_recall"
    CONTEXTUAL_RELEVANCY = "contextual_relevancy"
    CONTEXTUAL_PRECISION = "contextual_precision"
    TOOL_CORRECTNESS = "tool_correctness"
<<<<<<< HEAD

    @classmethod
    def _missing_(cls, value):
        # Handle case-insensitive lookup
        for member in cls:
            if member.value == value.lower():
                return member
=======
    
>>>>>>> e5bdabca

ROOT_API = "http://127.0.0.1:8000"
# ROOT_API = "https://api.judgmentlabs.ai"  # TODO replace this with the actual API root
JUDGMENT_EVAL_API_URL = f"{ROOT_API}/evaluate/"
JUDGMENT_DATASETS_PUSH_API_URL = f"{ROOT_API}/datasets/push/"
JUDGMENT_DATASETS_PULL_API_URL = f"{ROOT_API}/datasets/pull/"
JUDGMENT_EVAL_LOG_API_URL = f"{ROOT_API}/log_eval_results/"
JUDGMENT_EVAL_FETCH_API_URL = f"{ROOT_API}/fetch_eval_results/"
JUDGMENT_TRACES_SAVE_API_URL = f"{ROOT_API}/traces/save/"
TOGETHER_SUPPORTED_MODELS = {
    "QWEN": "Qwen/Qwen2-72B-Instruct",
    "LLAMA3_70B_INSTRUCT_TURBO": "meta-llama/Meta-Llama-3.1-70B-Instruct-Turbo",
    "LLAMA3_405B_INSTRUCT_TURBO": "meta-llama/Meta-Llama-3.1-405B-Instruct-Turbo",
    "LLAMA3_8B_INSTRUCT_TURBO": "meta-llama/Llama-3.2-3B-Instruct-Turbo",
    "MISTRAL_8x22B_INSTRUCT": "mistralai/Mixtral-8x22B-Instruct-v0.1",
    "MISTRAL_8x7B_INSTRUCT": "mistralai/Mixtral-8x7B-Instruct-v0.1",
}

ACCEPTABLE_MODELS = set(litellm.model_list) | set(TOGETHER_SUPPORTED_MODELS.keys())

MAX_WORKER_THREADS = 10<|MERGE_RESOLUTION|>--- conflicted
+++ resolved
@@ -20,7 +20,6 @@
     CONTEXTUAL_RELEVANCY = "contextual_relevancy"
     CONTEXTUAL_PRECISION = "contextual_precision"
     TOOL_CORRECTNESS = "tool_correctness"
-<<<<<<< HEAD
 
     @classmethod
     def _missing_(cls, value):
@@ -28,9 +27,6 @@
         for member in cls:
             if member.value == value.lower():
                 return member
-=======
-    
->>>>>>> e5bdabca
 
 ROOT_API = "http://127.0.0.1:8000"
 # ROOT_API = "https://api.judgmentlabs.ai"  # TODO replace this with the actual API root
