import asyncio
import requests
from typing import List, Dict
from datetime import datetime

from judgeval.data import Example
from judgeval.scorers import CustomScorer, JudgmentScorer
from judgeval.scorers.score import (
    ScoringResult,
    a_execute_scoring,
)
from judgeval.constants import (
    JUDGMENT_EVAL_API_URL,
    JUDGMENT_EVAL_LOG_API_URL,
    JudgmentMetric,
)
from judgeval.common.exceptions import JudgmentAPIError
from judgeval.playground import CustomFaithfulnessMetric
from judgeval.judges import TogetherJudge, MixtureOfJudges
from judgeval.evaluation_run import EvaluationRun
<<<<<<< HEAD
from judgeval.common.logger import enable_logging, debug, info, error, example_logging_context

=======
from fastapi import HTTPException
>>>>>>> cd502991


def execute_api_eval(evaluation_run: EvaluationRun) -> List[Dict]:
    """
    Executes an evaluation of a list of `Example`s using one or more `JudgmentScorer`s via the Judgment API.

    Args:
        evaluation_run (EvaluationRun): The evaluation run object containing the examples, scorers, and metadata

    Returns:
        List[Dict]: The results of the evaluation. Each result is a dictionary containing the fields of a `ScoringResult`
                    object. 
    """
    
    try:
        # submit API request to execute evals
        response = requests.post(JUDGMENT_EVAL_API_URL, json=evaluation_run.model_dump())
        response_data = response.json()
    except Exception as e:
        details = response.json().get("detail", "No details provided")
        raise JudgmentAPIError("An error occurred while executing the Judgment API request: " + details)
    # Check if the response status code is not 2XX
    if not response.ok:
        error_message = response_data.get('detail', 'An unknown error occurred.')
        print(f"Error: {error_message=}")
        raise JudgmentAPIError(error_message)
    return response_data


def merge_results(api_results: List[ScoringResult], local_results: List[ScoringResult]) -> List[ScoringResult]:
    """
    When executing scorers that come from both the Judgment API and custom scorers, we're left with
    results for each type of scorer. This function merges the results from the API and local evaluations,
    grouped by example. In particular, we merge the `scorers_data` field of each `ScoringResult` object.

    Args:
        api_results (List[ScoringResult]): The `ScoringResult`s from the API evaluation
        local_results (List[ScoringResult]): The `ScoringResult`s from the local evaluation

    Returns:
        List[ScoringResult]: The merged `ScoringResult`s (updated `scorers_data` field)
    """
    # No merge required
    if not local_results and api_results:
        return api_results
    if not api_results and local_results:
        return local_results

    if len(api_results) != len(local_results):
        # Results should be of same length because each ScoringResult is a 1-1 mapping to an Example
        raise ValueError(f"The number of API and local results do not match: {len(api_results)} vs {len(local_results)}")
    
    # Each ScoringResult in api and local have all the same fields besides `scorers_data`
    for api_result, local_result in zip(api_results, local_results):
        if api_result.input != local_result.input:
            raise ValueError("The API and local results are not aligned.")
        if api_result.actual_output != local_result.actual_output:
            raise ValueError("The API and local results are not aligned.")
        if api_result.expected_output != local_result.expected_output:
            raise ValueError("The API and local results are not aligned.")
        if api_result.context != local_result.context:
            raise ValueError("The API and local results are not aligned.")
        if api_result.retrieval_context != local_result.retrieval_context:
            raise ValueError("The API and local results are not aligned.")
        
        # Merge ScorerData
        api_scorer_data = api_result.scorers_data
        local_scorer_data = local_result.scorers_data
        if api_scorer_data is None and local_scorer_data is not None:
            api_result.scorers_data = local_scorer_data

        if api_scorer_data is not None and local_scorer_data is not None:
            api_result.scorers_data = api_scorer_data + local_scorer_data
    
    return api_results


def run_eval(evaluation_run: EvaluationRun, name: str = "",log_results: bool = False):
    """
    Executes an evaluation of `Example`s using one or more `Scorer`s

    Args:
        evaluation_run (EvaluationRun): Stores example and evaluation together for running
    
        Args: 
            examples (List[Example]): The examples to evaluate
            scorers (List[Union[JudgmentScorer, CustomScorer]]): A list of scorers to use for evaluation
            model (str): The model used as a judge when using LLM as a Judge
            aggregator (Optional[str]): The aggregator to use for evaluation if using Mixture of Judges
            metadata (Optional[Dict[str, Any]]): Additional metadata to include for this evaluation run, e.g. comments, dataset name, purpose, etc.
            judgment_api_key (Optional[str]): The API key for running evaluations on the Judgment API

    Returns:
        List[ScoringResult]: The results of the evaluation. Each result is a dictionary containing the fields of a `ScoringResult` object.
    """
    # Set example IDs if not already set
    debug("Initializing examples with IDs and timestamps")
    for idx, example in enumerate(evaluation_run.examples):
        if example.example_id is None:
            example.example_id = idx
            debug(f"Set example ID {idx} for input: {example.input[:50]}...")
        example.timestamp = datetime.now().strftime("%Y%m%d_%H%M%S")
        with example_logging_context(example.timestamp, example.example_id):
            debug(f"Initialized example {example.example_id}")
            debug(f"Input: {example.input}")
            debug(f"Actual output: {example.actual_output}")
            if example.expected_output:
                debug(f"Expected output: {example.expected_output}")
            if example.context:
                debug(f"Context: {example.context}")
            if example.retrieval_context:
                debug(f"Retrieval context: {example.retrieval_context}")
    
    debug(f"Starting evaluation run with {len(evaluation_run.examples)} examples")
    
    # Group JudgmentScorers and CustomScorers, then evaluate them in parallel
    debug("Grouping scorers by type")
    judgment_scorers: List[JudgmentScorer] = []
    custom_scorers: List[CustomScorer] = []
    for scorer in evaluation_run.scorers:
        if isinstance(scorer, JudgmentScorer):
            judgment_scorers.append(scorer)
            debug(f"Added judgment scorer: {type(scorer).__name__}")
        else:
            custom_scorers.append(scorer)
            debug(f"Added custom scorer: {type(scorer).__name__}")
    
    debug(f"Found {len(judgment_scorers)} judgment scorers and {len(custom_scorers)} custom scorers")
    
    api_results: List[ScoringResult] = []
    local_results: List[ScoringResult] = []
    # Execute evaluation using Judgment API
    if judgment_scorers:
        info("Starting API evaluation")
        debug(f"Creating API evaluation run with {len(judgment_scorers)} scorers")
        api_evaluation_run: EvaluationRun = EvaluationRun(
            name=name,
            examples=evaluation_run.examples,
            scorers=judgment_scorers,
            model=evaluation_run.model,
            aggregator=evaluation_run.aggregator,
            metadata=evaluation_run.metadata,
            judgment_api_key=evaluation_run.judgment_api_key,
            log_results=log_results
        )
<<<<<<< HEAD
        debug("Sending request to Judgment API")
        response_data = execute_api_eval(api_evaluation_run)  # List[Dict] representing ScoringResults
        info(f"Received {len(response_data['results'])} results from API")
        
        # Convert the response data to `ScoringResult` objects
        debug("Processing API results")
        for idx, result in enumerate(response_data["results"]):  
            with example_logging_context(evaluation_run.examples[idx].timestamp, evaluation_run.examples[idx].example_id):
                for scorer in judgment_scorers:
                    debug(f"Processing API result for example {idx} and scorer {scorer.score_type}")
                # filter for key-value pairs that are used to initialize ScoringResult
                # there may be some stuff in here that doesn't belong in ScoringResult
                # TODO: come back and refactor this to have ScoringResult take in **kwargs
                filtered_result = {k: v for k, v in result.items() if k in ScoringResult.__annotations__}
                api_results.append(ScoringResult(**filtered_result))
=======
        try:
            response_data = execute_api_eval(api_evaluation_run)  # List[Dict] representing ScoringResults
        except JudgmentAPIError as e:
            # TODO: Replace with logger.error()
            print(f"An error occurred while executing the Judgment API request: {str(e)}")
            raise JudgmentAPIError(f"An error occurred while executing the Judgment API request: {str(e)}")
        except ValueError as e:
            raise ValueError(f"Please check your EvaluationRun object, one or more fields are invalid: {str(e)}")
        
        # Convert the response data to `ScoringResult` objects
        for result in response_data["results"]:
            # filter for key-value pairs that are used to initialize ScoringResult
            # there may be some stuff in here that doesn't belong in ScoringResult
            # TODO: come back and refactor this to have ScoringResult take in **kwargs
            print(f"Result: {result=}")
            filtered_result = {k: v for k, v in result.items() if k in ScoringResult.__annotations__}
            api_results.append(ScoringResult(**filtered_result))
>>>>>>> cd502991

    # Run local evals
    if custom_scorers:  # List[CustomScorer]
        info("Starting local evaluation")
        for example in evaluation_run.examples:
            with example_logging_context(example.timestamp, example.example_id):
                debug(f"Processing example {example.example_id}: {example.input}")
        
        results: List[ScoringResult] = asyncio.run(
            a_execute_scoring(
                evaluation_run.examples,
                custom_scorers,
                ignore_errors=True,
                skip_on_missing_params=True,
                show_indicator=True,
                _use_bar_indicator=True,
                throttle_value=0,
                max_concurrent=100,
            )
        )
        local_results = results
<<<<<<< HEAD
        info(f"Local evaluation complete with {len(local_results)} results")
        
    # TODO: Once we add logging (pushing eval results to Judgment backend server), we can charge for # of logs
    # Pass in the API key to these log requests.
    # for result in results:
    #   result["judgment_api_key"] = evaluation_run.judgment_api_key
    # requests.post(JUDGMENT_EVAL_API_URL + "/log/eval", json=results.model_dump())
=======

        # Add logging support for custom scorers
        if log_results:
            try:
                res = requests.post(
                    JUDGMENT_EVAL_LOG_API_URL,
                    json={
                        "results": [result.to_dict() for result in local_results],
                        "judgment_api_key": evaluation_run.judgment_api_key,
                        "name": name
                    }
                )
                if not res.ok:
                    response_data = res.json()
                    error_message = response_data.get('detail', 'An unknown error occurred.')
                    raise Exception(f"Error {res.status_code}: {error_message}")
            except requests.exceptions.RequestException as e:
                raise JudgmentAPIError(f"Request failed while saving Custom Metric Eval results to DB: {str(e)}")
            except Exception as e:
                raise ValueError(f"Failed to save Custom Metric Eval results to DB: {str(e)}")
>>>>>>> cd502991

    # Aggregate the ScorerData from the API and local evaluations
    debug("Merging API and local results")
    merged_results = merge_results(api_results, local_results)
    info(f"Successfully merged {len(merged_results)} results")
    return merged_results


if __name__ == "__main__":
    from judgeval.common.logger import enable_logging, debug, info
    
    # TODO comeback and delete this, move this to a demo example
    # Eval using a proprietary Judgment Scorer
    from judgeval.judgment_client import JudgmentClient

    example1 = Example(
        input="What if these shoes don't fit?",
        actual_output="We offer a 30-day full refund at no extra cost.",
        retrieval_context=["All customers are eligible for a 30 day full refund at no extra cost."],
    )

    example2 = Example(
        input="How do I reset my password?",
        actual_output="You can reset your password by clicking on 'Forgot Password' at the login screen.",
        expected_output="You can reset your password by clicking on 'Forgot Password' at the login screen.",
        name="Password Reset",
        context=["User Account"],
        retrieval_context=["Password reset instructions"],
        tools_called=["authentication"],
        expected_tools=["authentication"],
        additional_metadata={"difficulty": "medium"}
    )

    scorer = JudgmentScorer(threshold=0.5, score_type=JudgmentMetric.FAITHFULNESS)
    scorer2 = JudgmentScorer(threshold=0.5, score_type=JudgmentMetric.HALLUCINATION)
    model = TogetherJudge()

    # model = MixtureOfJudges()
    c_scorer = CustomFaithfulnessMetric(
        threshold=0.6,
        model=model,
    )

    client = JudgmentClient()

    with enable_logging():
        debug("Starting evaluation")
        response = client.run_evaluation(
            examples=[example1, example2],
            scorers=[c_scorer, scorer],
            model=["QWEN", "MISTRAL_8x7B_INSTRUCT"],
            aggregator='QWEN'
        )
        info("Evaluation complete")
        debug(f"Results: {response}")<|MERGE_RESOLUTION|>--- conflicted
+++ resolved
@@ -2,6 +2,7 @@
 import requests
 from typing import List, Dict
 from datetime import datetime
+from fastapi import HTTPException
 
 from judgeval.data import Example
 from judgeval.scorers import CustomScorer, JudgmentScorer
@@ -18,12 +19,7 @@
 from judgeval.playground import CustomFaithfulnessMetric
 from judgeval.judges import TogetherJudge, MixtureOfJudges
 from judgeval.evaluation_run import EvaluationRun
-<<<<<<< HEAD
 from judgeval.common.logger import enable_logging, debug, info, error, example_logging_context
-
-=======
-from fastapi import HTTPException
->>>>>>> cd502991
 
 
 def execute_api_eval(evaluation_run: EvaluationRun) -> List[Dict]:
@@ -169,10 +165,16 @@
             judgment_api_key=evaluation_run.judgment_api_key,
             log_results=log_results
         )
-<<<<<<< HEAD
-        debug("Sending request to Judgment API")
-        response_data = execute_api_eval(api_evaluation_run)  # List[Dict] representing ScoringResults
-        info(f"Received {len(response_data['results'])} results from API")
+
+            debug("Sending request to Judgment API")
+            response_data = execute_api_eval(api_evaluation_run)  # List[Dict] representing ScoringResults
+            info(f"Received {len(response_data['results'])} results from API")
+        except JudgmentAPIError as e:
+            # TODO: Replace with logger.error()
+            print(f"An error occurred while executing the Judgment API request: {str(e)}")
+            raise JudgmentAPIError(f"An error occurred while executing the Judgment API request: {str(e)}")
+        except ValueError as e:
+            raise ValueError(f"Please check your EvaluationRun object, one or more fields are invalid: {str(e)}")
         
         # Convert the response data to `ScoringResult` objects
         debug("Processing API results")
@@ -185,25 +187,6 @@
                 # TODO: come back and refactor this to have ScoringResult take in **kwargs
                 filtered_result = {k: v for k, v in result.items() if k in ScoringResult.__annotations__}
                 api_results.append(ScoringResult(**filtered_result))
-=======
-        try:
-            response_data = execute_api_eval(api_evaluation_run)  # List[Dict] representing ScoringResults
-        except JudgmentAPIError as e:
-            # TODO: Replace with logger.error()
-            print(f"An error occurred while executing the Judgment API request: {str(e)}")
-            raise JudgmentAPIError(f"An error occurred while executing the Judgment API request: {str(e)}")
-        except ValueError as e:
-            raise ValueError(f"Please check your EvaluationRun object, one or more fields are invalid: {str(e)}")
-        
-        # Convert the response data to `ScoringResult` objects
-        for result in response_data["results"]:
-            # filter for key-value pairs that are used to initialize ScoringResult
-            # there may be some stuff in here that doesn't belong in ScoringResult
-            # TODO: come back and refactor this to have ScoringResult take in **kwargs
-            print(f"Result: {result=}")
-            filtered_result = {k: v for k, v in result.items() if k in ScoringResult.__annotations__}
-            api_results.append(ScoringResult(**filtered_result))
->>>>>>> cd502991
 
     # Run local evals
     if custom_scorers:  # List[CustomScorer]
@@ -225,17 +208,8 @@
             )
         )
         local_results = results
-<<<<<<< HEAD
         info(f"Local evaluation complete with {len(local_results)} results")
         
-    # TODO: Once we add logging (pushing eval results to Judgment backend server), we can charge for # of logs
-    # Pass in the API key to these log requests.
-    # for result in results:
-    #   result["judgment_api_key"] = evaluation_run.judgment_api_key
-    # requests.post(JUDGMENT_EVAL_API_URL + "/log/eval", json=results.model_dump())
-=======
-
-        # Add logging support for custom scorers
         if log_results:
             try:
                 res = requests.post(
@@ -249,12 +223,14 @@
                 if not res.ok:
                     response_data = res.json()
                     error_message = response_data.get('detail', 'An unknown error occurred.')
+                    error(f"Error {res.status_code}: {error_message}")
                     raise Exception(f"Error {res.status_code}: {error_message}")
             except requests.exceptions.RequestException as e:
+                error(f"Request failed while saving Custom Metric Eval results to DB: {str(e)}")
                 raise JudgmentAPIError(f"Request failed while saving Custom Metric Eval results to DB: {str(e)}")
             except Exception as e:
+                error(f"Failed to save Custom Metric Eval results to DB: {str(e)}")
                 raise ValueError(f"Failed to save Custom Metric Eval results to DB: {str(e)}")
->>>>>>> cd502991
 
     # Aggregate the ScorerData from the API and local evaluations
     debug("Merging API and local results")
