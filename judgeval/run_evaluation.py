import asyncio
import requests
from typing import List, Dict
from datetime import datetime
from fastapi import HTTPException

from judgeval.data import Example
from judgeval.scorers import CustomScorer, JudgmentScorer
from judgeval.scorers.score import (
    ScoringResult,
    a_execute_scoring,
)
from judgeval.constants import (
    JUDGMENT_EVAL_API_URL,
    JUDGMENT_EVAL_LOG_API_URL,
    APIScorer,
)
from judgeval.common.exceptions import JudgmentAPIError
from judgeval.playground import CustomFaithfulnessMetric
from judgeval.judges import TogetherJudge, MixtureOfJudges
from judgeval.evaluation_run import EvaluationRun
from judgeval.common.logger import enable_logging, debug, info, error, example_logging_context


def execute_api_eval(evaluation_run: EvaluationRun) -> List[Dict]:
    """
    Executes an evaluation of a list of `Example`s using one or more `JudgmentScorer`s via the Judgment API.

    Args:
        evaluation_run (EvaluationRun): The evaluation run object containing the examples, scorers, and metadata

    Returns:
        List[Dict]: The results of the evaluation. Each result is a dictionary containing the fields of a `ScoringResult`
                    object. 
    """
    
    try:
        # submit API request to execute evals
        response = requests.post(JUDGMENT_EVAL_API_URL, json=evaluation_run.model_dump(warnings='none'))
        response_data = response.json()
    except Exception as e:
        details = response.json().get("detail", "No details provided")
        raise JudgmentAPIError("An error occurred while executing the Judgment API request: " + details)
    # Check if the response status code is not 2XX
    if not response.ok:
        error_message = response_data.get('detail', 'An unknown error occurred.')
        print(f"Error: {error_message=}")
        raise JudgmentAPIError(error_message)
    return response_data


def merge_results(api_results: List[ScoringResult], local_results: List[ScoringResult]) -> List[ScoringResult]:
    """
    When executing scorers that come from both the Judgment API and custom scorers, we're left with
    results for each type of scorer. This function merges the results from the API and local evaluations,
    grouped by example. In particular, we merge the `scorers_data` field of each `ScoringResult` object.

    Args:
        api_results (List[ScoringResult]): The `ScoringResult`s from the API evaluation
        local_results (List[ScoringResult]): The `ScoringResult`s from the local evaluation

    Returns:
        List[ScoringResult]: The merged `ScoringResult`s (updated `scorers_data` field)
    """
    # No merge required
    if not local_results and api_results:
        return api_results
    if not api_results and local_results:
        return local_results

    if len(api_results) != len(local_results):
        # Results should be of same length because each ScoringResult is a 1-1 mapping to an Example
        raise ValueError(f"The number of API and local results do not match: {len(api_results)} vs {len(local_results)}")
    
    # Each ScoringResult in api and local have all the same fields besides `scorers_data`
    for api_result, local_result in zip(api_results, local_results):
        if api_result.input != local_result.input:
            raise ValueError("The API and local results are not aligned.")
        if api_result.actual_output != local_result.actual_output:
            raise ValueError("The API and local results are not aligned.")
        if api_result.expected_output != local_result.expected_output:
            raise ValueError("The API and local results are not aligned.")
        if api_result.context != local_result.context:
            raise ValueError("The API and local results are not aligned.")
        if api_result.retrieval_context != local_result.retrieval_context:
            raise ValueError("The API and local results are not aligned.")
        
        # Merge ScorerData from the API and local scorers together
        api_scorer_data = api_result.scorers_data
        local_scorer_data = local_result.scorers_data
        if api_scorer_data is None and local_scorer_data is not None:
            api_result.scorers_data = local_scorer_data

        if api_scorer_data is not None and local_scorer_data is not None:
            api_result.scorers_data = api_scorer_data + local_scorer_data
    
    return api_results

<<<<<<< HEAD
def run_eval(evaluation_run: EvaluationRun):
=======

def check_missing_scorer_data(results: List[ScoringResult]) -> List[ScoringResult]:
    """
    Checks if any `ScoringResult` objects are missing `scorers_data`.

    If any are missing, logs an error and returns the results.
    """
    for i, result in enumerate(results):
        if not result.scorers_data:
            error(
                f"Scorer data is missing for example {i}. "
                "This is usually caused when the example does not contain "
                "the fields required by the scorer. "
                "Check that your example contains the fields required by the scorers. "
                "TODO add docs link here for reference."
            )
    return results


def run_eval(evaluation_run: EvaluationRun, name: str = "", log_results: bool = False):
>>>>>>> a1c22fc8
    """
    Executes an evaluation of `Example`s using one or more `Scorer`s

    Args:
        evaluation_run (EvaluationRun): Stores example and evaluation together for running
<<<<<<< HEAD
    
        Args: 
            project_name (str): The name of the project the evaluation results belong to
            eval_name (str): The name of the evaluation run
            examples (List[Example]): The examples to evaluate
            scorers (List[Union[JudgmentScorer, CustomScorer]]): A list of scorers to use for evaluation
            model (str): The model used as a judge when using LLM as a Judge
            aggregator (Optional[str]): The aggregator to use for evaluation if using Mixture of Judges
            metadata (Optional[Dict[str, Any]]): Additional metadata to include for this evaluation run, e.g. comments, dataset name, purpose, etc.
            judgment_api_key (Optional[str]): The API key for running evaluations on the Judgment API
            log_results (bool): Whether to log the results to the Judgment API
=======
            Args: 
                examples (List[Example]): The examples to evaluate
                scorers (List[Union[JudgmentScorer, CustomScorer]]): A list of scorers to use for evaluation
                model (str): The model used as a judge when using LLM as a Judge
                aggregator (Optional[str]): The aggregator to use for evaluation if using Mixture of Judges
                metadata (Optional[Dict[str, Any]]): Additional metadata to include for this evaluation run, e.g. comments, dataset name, purpose, etc.
                judgment_api_key (Optional[str]): The API key for running evaluations on the Judgment API
        
        name (str): The name of the evaluation run. Used to identify the evaluation run in the DB/Platform
        log_results (bool): Whether to log the results to the DB
>>>>>>> a1c22fc8

    Returns:
        List[ScoringResult]: The results of the evaluation. Each result is a dictionary containing the fields of a `ScoringResult` object.
    """
    # Set example IDs if not already set
    debug("Initializing examples with IDs and timestamps")
    for idx, example in enumerate(evaluation_run.examples):
        if example.example_id is None:
            example.example_id = idx
            debug(f"Set example ID {idx} for input: {example.input[:50]}...")
        example.timestamp = datetime.now().strftime("%Y%m%d_%H%M%S")
        with example_logging_context(example.timestamp, example.example_id):
            debug(f"Initialized example {example.example_id}")
            debug(f"Input: {example.input}")
            debug(f"Actual output: {example.actual_output}")
            if example.expected_output:
                debug(f"Expected output: {example.expected_output}")
            if example.context:
                debug(f"Context: {example.context}")
            if example.retrieval_context:
                debug(f"Retrieval context: {example.retrieval_context}")
    
    debug(f"Starting evaluation run with {len(evaluation_run.examples)} examples")
    
    # Group JudgmentScorers and CustomScorers, then evaluate them in parallel
    debug("Grouping scorers by type")
    judgment_scorers: List[JudgmentScorer] = []
    custom_scorers: List[CustomScorer] = []
    for scorer in evaluation_run.scorers:
        if isinstance(scorer, JudgmentScorer):
            judgment_scorers.append(scorer)
            debug(f"Added judgment scorer: {type(scorer).__name__}")
        else:
            custom_scorers.append(scorer)
            debug(f"Added custom scorer: {type(scorer).__name__}")
    
    debug(f"Found {len(judgment_scorers)} judgment scorers and {len(custom_scorers)} custom scorers")
    
    api_results: List[ScoringResult] = []
    local_results: List[ScoringResult] = []
    # Execute evaluation using Judgment API
    if judgment_scorers:
        info("Starting API evaluation")
        debug(f"Creating API evaluation run with {len(judgment_scorers)} scorers")
        try:  # execute an EvaluationRun with just JudgmentScorers
            api_evaluation_run: EvaluationRun = EvaluationRun(
                eval_name=evaluation_run.eval_name,
                project_name=evaluation_run.project_name,
                examples=evaluation_run.examples,
                scorers=judgment_scorers,
                model=evaluation_run.model,
                aggregator=evaluation_run.aggregator,
                metadata=evaluation_run.metadata,
                judgment_api_key=evaluation_run.judgment_api_key,
                log_results=evaluation_run.log_results
            )

            debug("Sending request to Judgment API")    
            response_data = execute_api_eval(api_evaluation_run)  # List[Dict] representing ScoringResults
            info(f"Received {len(response_data['results'])} results from API")
        except JudgmentAPIError as e:
            # TODO: Replace with logger.error()
            print(f"An error occurred while executing the Judgment API request: {str(e)}")
            raise JudgmentAPIError(f"An error occurred while executing the Judgment API request: {str(e)}")
        except ValueError as e:
            raise ValueError(f"Please check your EvaluationRun object, one or more fields are invalid: {str(e)}")
        
        # Convert the response data to `ScoringResult` objects
        debug("Processing API results")
        for idx, result in enumerate(response_data["results"]):  
            with example_logging_context(evaluation_run.examples[idx].timestamp, evaluation_run.examples[idx].example_id):
                for scorer in judgment_scorers:
                    debug(f"Processing API result for example {idx} and scorer {scorer.score_type}")
                # filter for key-value pairs that are used to initialize ScoringResult
                # there may be some stuff in here that doesn't belong in ScoringResult
                # TODO: come back and refactor this to have ScoringResult take in **kwargs
                filtered_result = {k: v for k, v in result.items() if k in ScoringResult.__annotations__}
                api_results.append(ScoringResult(**filtered_result))

    # Run local evals
    if custom_scorers:  # List[CustomScorer]
        info("Starting local evaluation")
        for example in evaluation_run.examples:
            with example_logging_context(example.timestamp, example.example_id):
                debug(f"Processing example {example.example_id}: {example.input}")
        
        results: List[ScoringResult] = asyncio.run(
            a_execute_scoring(
                evaluation_run.examples,
                custom_scorers,
                model=evaluation_run.model,
                ignore_errors=True,
                skip_on_missing_params=True,
                show_indicator=True,
                _use_bar_indicator=True,
                throttle_value=0,
                max_concurrent=100,
            )
        )
        local_results = results
        info(f"Local evaluation complete with {len(local_results)} results")
        
        if evaluation_run.log_results:
            try:
                res = requests.post(
                    JUDGMENT_EVAL_LOG_API_URL,
                    json={
                        "results": [result.to_dict() for result in local_results],
                        "judgment_api_key": evaluation_run.judgment_api_key,
                        "project_name": evaluation_run.project_name,
                        "eval_name": evaluation_run.eval_name,
                    }
                )
                if not res.ok:
                    response_data = res.json()
                    error_message = response_data.get('detail', 'An unknown error occurred.')
                    error(f"Error {res.status_code}: {error_message}")
                    raise Exception(f"Error {res.status_code}: {error_message}")
            except requests.exceptions.RequestException as e:
                error(f"Request failed while saving Custom Metric Eval results to DB: {str(e)}")
                raise JudgmentAPIError(f"Request failed while saving Custom Metric Eval results to DB: {str(e)}")
            except Exception as e:
                error(f"Failed to save Custom Metric Eval results to DB: {str(e)}")
                raise ValueError(f"Failed to save Custom Metric Eval results to DB: {str(e)}")

    # Aggregate the ScorerData from the API and local evaluations
    debug("Merging API and local results")
    merged_results: List[ScoringResult] = merge_results(api_results, local_results)
    merged_results = check_missing_scorer_data(merged_results)

    info(f"Successfully merged {len(merged_results)} results")

    for i, result in enumerate(merged_results):
        if not result.scorers_data:  # none of the scorers could be executed on this example
            print(f"None of the scorers could be executed on example {i}. This is usually because the Example is missing the fields needed by the scorers. Try checking that the Example has the necessary fields for your scorers.")
    return merged_results


if __name__ == "__main__":
    from judgeval.common.logger import enable_logging, debug, info
    from judgeval.common.tracer import tracer
    
    # TODO comeback and delete this, move this to a demo example
    # Eval using a proprietary Judgment Scorer
    from judgeval.judgment_client import JudgmentClient

    example1 = Example(
        input="What if these shoes don't fit?",
        actual_output="We offer a 30-day full refund at no extra cost.",
        retrieval_context=["All customers are eligible for a 30 day full refund at no extra cost."],
    )

    example2 = Example(
        input="How do I reset my password?",
        actual_output="You can reset your password by clicking on 'Forgot Password' at the login screen.",
        expected_output="You can reset your password by clicking on 'Forgot Password' at the login screen.",
        name="Password Reset",
        context=["User Account"],
        retrieval_context=["Password reset instructions"],
        tools_called=["authentication"],
        expected_tools=["authentication"],
        additional_metadata={"difficulty": "medium"}
    )


    scorer = JudgmentScorer(threshold=0.5, score_type=APIScorer.FAITHFULNESS)
    scorer2 = JudgmentScorer(threshold=0.5, score_type=APIScorer.HALLUCINATION)
    c_scorer = CustomFaithfulnessMetric(threshold=0.6)

<<<<<<< HEAD
    client = JudgmentClient()

    with enable_logging():
        debug("Starting evaluation")
        response = client.run_evaluation(
            examples=[example1, example2],
            scorers=[c_scorer, scorer],
            model=["QWEN", "MISTRAL_8x7B_INSTRUCT"],
            aggregator='QWEN',
            project_name="test_project_91847179247",
            eval_run_name="test_eval_128487126",
            log_results=True
        )
        info("Evaluation complete")
        debug(f"Results: {response}")

    # response = client.pull_eval(
    #     project_name="test_project_91847179247",
    #     eval_run_name="test_eval_128487126"
    # )
    # print(response)
=======
    client = JudgmentClient()
>>>>>>> a1c22fc8
<|MERGE_RESOLUTION|>--- conflicted
+++ resolved
@@ -96,9 +96,6 @@
     
     return api_results
 
-<<<<<<< HEAD
-def run_eval(evaluation_run: EvaluationRun):
-=======
 
 def check_missing_scorer_data(results: List[ScoringResult]) -> List[ScoringResult]:
     """
@@ -117,15 +114,12 @@
             )
     return results
 
-
 def run_eval(evaluation_run: EvaluationRun, name: str = "", log_results: bool = False):
->>>>>>> a1c22fc8
     """
     Executes an evaluation of `Example`s using one or more `Scorer`s
 
     Args:
         evaluation_run (EvaluationRun): Stores example and evaluation together for running
-<<<<<<< HEAD
     
         Args: 
             project_name (str): The name of the project the evaluation results belong to
@@ -137,18 +131,7 @@
             metadata (Optional[Dict[str, Any]]): Additional metadata to include for this evaluation run, e.g. comments, dataset name, purpose, etc.
             judgment_api_key (Optional[str]): The API key for running evaluations on the Judgment API
             log_results (bool): Whether to log the results to the Judgment API
-=======
-            Args: 
-                examples (List[Example]): The examples to evaluate
-                scorers (List[Union[JudgmentScorer, CustomScorer]]): A list of scorers to use for evaluation
-                model (str): The model used as a judge when using LLM as a Judge
-                aggregator (Optional[str]): The aggregator to use for evaluation if using Mixture of Judges
-                metadata (Optional[Dict[str, Any]]): Additional metadata to include for this evaluation run, e.g. comments, dataset name, purpose, etc.
-                judgment_api_key (Optional[str]): The API key for running evaluations on the Judgment API
-        
-        name (str): The name of the evaluation run. Used to identify the evaluation run in the DB/Platform
-        log_results (bool): Whether to log the results to the DB
->>>>>>> a1c22fc8
+
 
     Returns:
         List[ScoringResult]: The results of the evaluation. Each result is a dictionary containing the fields of a `ScoringResult` object.
@@ -318,28 +301,5 @@
     scorer2 = JudgmentScorer(threshold=0.5, score_type=APIScorer.HALLUCINATION)
     c_scorer = CustomFaithfulnessMetric(threshold=0.6)
 
-<<<<<<< HEAD
-    client = JudgmentClient()
-
-    with enable_logging():
-        debug("Starting evaluation")
-        response = client.run_evaluation(
-            examples=[example1, example2],
-            scorers=[c_scorer, scorer],
-            model=["QWEN", "MISTRAL_8x7B_INSTRUCT"],
-            aggregator='QWEN',
-            project_name="test_project_91847179247",
-            eval_run_name="test_eval_128487126",
-            log_results=True
-        )
-        info("Evaluation complete")
-        debug(f"Results: {response}")
-
-    # response = client.pull_eval(
-    #     project_name="test_project_91847179247",
-    #     eval_run_name="test_eval_128487126"
-    # )
-    # print(response)
-=======
-    client = JudgmentClient()
->>>>>>> a1c22fc8
+
+    client = JudgmentClient()